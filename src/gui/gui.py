from nicegui import ui, app
import sys
from pathlib import Path
import logging

logger = logging.getLogger(__name__)
# Projekt-Root zum Python-Pfad hinzufügen
project_root = Path(__file__).parents[2]
sys.path.insert(0, str(project_root))

from elements import (
    create_camfeed_content,
    create_emailcard,
    create_measurement_card,
    create_motion_status_element,
    create_uvc_content,
    create_motiondetection_card,
)

from src.cam.camera import Camera

<<<<<<< HEAD
# Globales Kamerahandle, wird erst in ``main`` erzeugt
global_camera: Camera | None = None


def init_camera() -> Camera | None:
    """Initialisiere Kamera und starte die Bilderfassung."""

    print("Initialisiere Kamera ...")
    try:
        cam = Camera()
        cam._setup_routes()
        cam.start_frame_capture()
        print("Kamera erfolgreich initialisiert")
        return cam
    except Exception as e:
        print(f"FEHLER: {e}")
        return None
=======
# Kamera SOFORT beim Import initialisieren (nicht in einer Funktion!)
logger.info("Initialisiere Kamera beim Modul-Import...")
try:
    global_camera = Camera()
    global_camera._setup_routes()
    global_camera.start_frame_capture()
    logger.info("Kamera erfolgreich initialisiert")
except Exception as e:
    logger.exception("FEHLER: %s", e)
    global_camera = None
>>>>>>> 0680b7c3

def main() -> None:
    """Starte die GUI und initialisiere bei Bedarf die Kamera."""

    global global_camera
    if global_camera is None:
        global_camera = init_camera()

    with ui.grid(columns="2fr 1fr").classes("w-full gap-4 p-4"):
        with ui.column().classes("gap-4"):
            create_camfeed_content()
            create_motion_status_element(global_camera)
            create_measurement_card()

        with ui.column().classes("gap-4"):
            create_uvc_content(camera=global_camera)
            create_motiondetection_card(camera=global_camera)
            create_emailcard()

if __name__ in {'__main__', '__mp_main__'}:
    try:
        main()
        ui.run(title='CVD-Tracker', reload=False)
    finally:
        # Cleanup
        if global_camera:
            global_camera.stop_frame_capture()<|MERGE_RESOLUTION|>--- conflicted
+++ resolved
@@ -19,7 +19,6 @@
 
 from src.cam.camera import Camera
 
-<<<<<<< HEAD
 # Globales Kamerahandle, wird erst in ``main`` erzeugt
 global_camera: Camera | None = None
 
@@ -37,18 +36,7 @@
     except Exception as e:
         print(f"FEHLER: {e}")
         return None
-=======
-# Kamera SOFORT beim Import initialisieren (nicht in einer Funktion!)
-logger.info("Initialisiere Kamera beim Modul-Import...")
-try:
-    global_camera = Camera()
-    global_camera._setup_routes()
-    global_camera.start_frame_capture()
-    logger.info("Kamera erfolgreich initialisiert")
-except Exception as e:
-    logger.exception("FEHLER: %s", e)
-    global_camera = None
->>>>>>> 0680b7c3
+
 
 def main() -> None:
     """Starte die GUI und initialisiere bei Bedarf die Kamera."""
