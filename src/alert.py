--- conflicted
+++ resolved
@@ -204,7 +204,7 @@
                 timestamp = datetime.now().strftime("%Y-%m-%d %H:%M:%S")
                 img_buffer = None
                 filename: str | None = None
-<<<<<<< HEAD
+
                 ok = False
 
                 if camera_frame is not None:
@@ -220,25 +220,6 @@
                         img_attach = MIMEImage(img_buffer.tobytes())
                         img_attach.add_header('Content-Disposition', f'attachment; filename="{filename}"')
                         msg.attach(img_attach)
-=======
-                image_bytes: bytes | None = None
-
-                if camera_frame is not None:
-                    ok, img_buffer, filename = self._encode_frame(camera_frame, ts=timestamp)
-                    assert img_buffer is not None and filename is not None
-                    image_bytes = img_buffer.tobytes()
-                    if ok and self.measurement_config.save_alert_images:
-                        self._save_alert_image(img_buffer, filename)
-
-                        for recipient in self.email_config.recipients:
-                            msg = self._create_email_message(subject, body, recipient)
-                            
-                            # Bild-Anhang hinzufügen wenn verfügbar
-                            if ok and image_bytes is not None and filename is not None:
-                                img_attach = MIMEImage(image_bytes)
-                                img_attach.add_header('Content-Disposition', f'attachment; filename="{filename}"')
-                                msg.attach(img_attach)
->>>>>>> 545a3277
 
                     messages.append((recipient, msg))
                 
