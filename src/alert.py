--- conflicted
+++ resolved
@@ -113,13 +113,10 @@
         self._smtp_connection: Optional[smtplib.SMTP] = None
         self._connection_timeout: int = 30  # Sekunden
 
-<<<<<<< HEAD
         self._executor = ThreadPoolExecutor(max_workers=2)
 
         self._alert_system_cleanup = False  # Flag für sauberen Shutdown
-        
-=======
->>>>>>> dc7071cf
+
         self.logger.info("AlertSystem initialized")
 
     # ------------------------------------------------------------------
@@ -227,12 +224,10 @@
                 img_buffer = None
                 filename: str | None = None
                 ok = False
-
-                ok = False
-
+                
                 if camera_frame is not None:
                     ok, img_buffer, filename = self._encode_frame(camera_frame, ts=timestamp)
-<<<<<<< HEAD
+
                     if ok and img_buffer is not None and filename is not None and self.measurement_config.save_alert_images:
                         self._save_alert_image(img_buffer, filename)
 
@@ -247,25 +242,6 @@
                 # E-Mail versenden
                 success_count = self._send_emails_batch(msg, self.email_config.recipients)
 
-=======
-                    if ok and self.measurement_config.save_alert_images and img_buffer is not None and filename is not None:
-                        self._save_alert_image(img_buffer, filename)
-
-                for recipient in self.email_config.recipients:
-                    msg = self._create_email_message(subject, body, recipient)
-
-                    # Bild-Anhang hinzufügen wenn verfügbar
-                    if ok and img_buffer is not None and filename is not None:
-                        img_attach = MIMEImage(img_buffer.tobytes())
-                        img_attach.add_header('Content-Disposition', f'attachment; filename="{filename}"')
-                        msg.attach(img_attach)
-
-                    messages.append((recipient, msg))
-                
-                # E-Mails versenden
-                success_count = self._send_emails_batch(messages)
-                
->>>>>>> dc7071cf
                 # Erfolg wenn mindestens eine E-Mail gesendet wurde
                 if success_count > 0:
                     with self._state_lock:
@@ -289,7 +265,6 @@
                 self.logger.error(f"Critical error when sending alert: {exc}; state reset")
                 return False
 
-<<<<<<< HEAD
     async def send_motion_alert_async(
         self,
         last_motion_time: Optional[datetime] = None,
@@ -302,16 +277,12 @@
 
     def _send_emails_batch(self, message: MIMEMultipart, recipients: List[str], max_retries: int = 3) -> int:
         """Send a single message to multiple recipients"""
-=======
-    def _send_emails_batch(self, messages: List[tuple], max_retries: int = 3) -> int:
-        """Send a batch of emails reusing a persistent SMTP connection."""
->>>>>>> dc7071cf
+
         success_count = 0
 
         for attempt in range(max_retries):
             try:
                 with self._smtp_lock:
-<<<<<<< HEAD
                     with smtplib.SMTP(
                         self.email_config.smtp_server,
                         self.email_config.smtp_port,
@@ -323,27 +294,7 @@
                             message.as_string(),
                         )
                         success_count = len(recipients) - len(failed)
-=======
-                    smtp = self._ensure_smtp_connection()
-
-                    for recipient, message in messages:
-                        try:
-                            smtp.sendmail(
-                                self.email_config.sender_email,
-                                recipient,
-                                message.as_string(),
-                            )
-                            success_count += 1
-                            self.logger.info(f"Email successfully sent to {recipient}")
-                        except smtplib.SMTPException as exc:
-                            self.logger.error(f"SMTP-error when sending to {recipient}: {exc}")
-                        except Exception as exc:
-                            self.logger.error(f"General error when sending to {recipient}: {exc}")
-
-                    if success_count == len(messages):
-                        break
-
->>>>>>> dc7071cf
+
                 if success_count > 0:
                     break
 
